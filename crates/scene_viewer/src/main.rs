use std::{fs::File, io::Read, path::Path, sync::Arc};

use futures::executor::block_on;

<<<<<<< HEAD
use glamour::{Point2, Rect, Size2};
=======
>>>>>>> 04a635db
use notify::{recommended_watcher, RecursiveMode, Watcher};
use parking_lot::RwLock;
use winit::{
    application::ApplicationHandler,
    dpi::PhysicalPosition,
    event::WindowEvent,
    event_loop::{ControlFlow, EventLoop},
    window::{Window, WindowAttributes},
};

use vide::{Scene, WinitRenderer};

async fn create_renderer(window: Arc<Window>) -> WinitRenderer {
    WinitRenderer::new(window)
        .await
        .with_default_drawables()
        .await
}

struct App {
    scene: Arc<RwLock<Scene>>,
    renderer: Option<WinitRenderer>,
    mouse_pos: PhysicalPosition<f64>,
}

impl App {
    fn new(scene: Arc<RwLock<Scene>>) -> Self {
        App {
            scene,
            renderer: None,
            mouse_pos: PhysicalPosition::default(),
        }
    }
}

impl ApplicationHandler for App {
    fn window_event(
        &mut self,
        event_loop: &winit::event_loop::ActiveEventLoop,
        _window_id: winit::window::WindowId,
        event: WindowEvent,
    ) {
        match event {
            WindowEvent::CloseRequested => event_loop.exit(),
            WindowEvent::CursorMoved { position, .. } => {
                self.mouse_pos = position;
                self.renderer.as_ref().unwrap().window.request_redraw();
            }
            WindowEvent::RedrawRequested => {
<<<<<<< HEAD
                let mut scene = self.scene.read().clone();
                scene.add_layer(Default::default());
                scene.add_quad(
                    Quad::new(
                        Rect::new(
                            Point2::new(self.mouse_pos.x as f32, self.mouse_pos.y as f32),
                            Size2::new(100., 100.),
                        ),
                        Srgba::new(0.5, 0.5, 1., 0.5),
                    )
                    .with_edge_blur(5.0),
                );

=======
                let scene = self.scene.read();
>>>>>>> 04a635db
                self.renderer.as_mut().unwrap().draw(&scene);
            }
            WindowEvent::Resized(new_size) => {
                self.renderer
                    .as_mut()
                    .unwrap()
                    .resize(new_size.width, new_size.height);
            }
            _ => {}
        }
    }

    fn resumed(&mut self, event_loop: &winit::event_loop::ActiveEventLoop) {
        if self.renderer.is_none() {
            let attributes = WindowAttributes::default();
            let window = Arc::new(
                event_loop
                    .create_window(attributes)
                    .expect("Failed to create window"),
            );
            self.renderer = Some(block_on(create_renderer(window)));
        } else {
            self.renderer.as_mut().unwrap().resumed();
        }
    }

    fn suspended(&mut self, _event_loop: &winit::event_loop::ActiveEventLoop) {
        self.renderer.as_mut().unwrap().suspended();
    }

    fn user_event(&mut self, _event_loop: &winit::event_loop::ActiveEventLoop, _event: ()) {
        self.renderer.as_ref().unwrap().window.request_redraw();
    }
}

fn main() {
    env_logger::init();

    let event_loop = EventLoop::new().expect("Couldn't create event loop");
    event_loop.set_control_flow(ControlFlow::Poll);

    let scene: Arc<RwLock<Scene>> = Arc::new(RwLock::new(Scene::new()));
    let scene_path = Arc::from(Path::new("./scene.json"));
    read_scene(&scene_path, &scene);

    let mut watcher = recommended_watcher({
        let scene_path = scene_path.clone();
        let event_loop = event_loop.create_proxy();
        let scene = scene.clone();
        move |event| {
            if let Ok(notify::event::Event {
                kind: notify::event::EventKind::Modify(_),
                ..
            }) = event
            {
                read_scene(&scene_path, &scene);
                event_loop.send_event(()).unwrap();
            }
        }
    })
    .expect("Could not watch scene file");

    watcher
        .watch(&scene_path, RecursiveMode::NonRecursive)
        .unwrap();

    let mut app = App::new(scene);
    event_loop.run_app(&mut app).ok();
}

fn read_scene(path: &Path, scene: &RwLock<Scene>) {
    let mut file = File::open(path).expect("Could not read file");
    let mut contents = String::new();
    file.read_to_string(&mut contents)
        .expect("Could not read file");

    let new_scene: Scene = serde_json::from_str(&contents).expect("Could not parse scene file");

    let mut scene = scene.write();
    *scene = new_scene;
}<|MERGE_RESOLUTION|>--- conflicted
+++ resolved
@@ -2,11 +2,9 @@
 
 use futures::executor::block_on;
 
-<<<<<<< HEAD
 use glamour::{Point2, Rect, Size2};
-=======
->>>>>>> 04a635db
 use notify::{recommended_watcher, RecursiveMode, Watcher};
+use palette::Srgba;
 use parking_lot::RwLock;
 use winit::{
     application::ApplicationHandler,
@@ -16,7 +14,7 @@
     window::{Window, WindowAttributes},
 };
 
-use vide::{Scene, WinitRenderer};
+use vide::{Quad, Scene, WinitRenderer};
 
 async fn create_renderer(window: Arc<Window>) -> WinitRenderer {
     WinitRenderer::new(window)
@@ -55,7 +53,6 @@
                 self.renderer.as_ref().unwrap().window.request_redraw();
             }
             WindowEvent::RedrawRequested => {
-<<<<<<< HEAD
                 let mut scene = self.scene.read().clone();
                 scene.add_layer(Default::default());
                 scene.add_quad(
@@ -68,10 +65,6 @@
                     )
                     .with_edge_blur(5.0),
                 );
-
-=======
-                let scene = self.scene.read();
->>>>>>> 04a635db
                 self.renderer.as_mut().unwrap().draw(&scene);
             }
             WindowEvent::Resized(new_size) => {
