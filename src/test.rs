mod font_styles;

use std::{env::temp_dir, fs::create_dir_all, path::PathBuf, thread};

use glamour::{point2, size2, vec2, Rect};
use image::ImageReader;
use lazy_static::lazy_static;
use palette::Srgba;
use parley::{
    style::{FontFamily, FontSettings, FontStack, FontWeight, StyleProperty},
    swash::Setting,
};
use rust_embed::RustEmbed;

use crate::{
    offscreen_renderer::OffscreenRenderer, scene::Scene, Layer, Path, Quad, Shaper, Sprite, Texture,
};

#[derive(RustEmbed)]
#[folder = "test_data/assets"]
struct Assets;

lazy_static! {
    static ref TEMP_DIR: PathBuf = temp_dir();
    static ref TEMP_DIR_ROOT_NAME: String = format!("vide_test_{}", std::process::id());
}

fn create_temp_dir() -> PathBuf {
    std::env::temp_dir().join(TEMP_DIR_ROOT_NAME.as_str())
}

fn assert_no_regressions(width: u32, height: u32, scene: Scene) {
    let thread = thread::current();
    let test_name = thread
        .name()
        .unwrap()
        .split(':')
        .last()
        .unwrap()
        .to_string();
    let user_test_data_path = create_temp_dir();
    create_dir_all(&user_test_data_path).unwrap();

    let expected_path = format!("{}/{}.png", user_test_data_path.display(), test_name);
    let expected = ImageReader::open(&expected_path).ok().map(|reader| {
        reader
            .decode()
            .expect("Could not decode regression image")
            .into_rgba8()
    });

    let actual = smol::block_on(async {
        let mut renderer = OffscreenRenderer::new(width, height)
            .await
            .with_default_drawables()
            .await;
        renderer.draw(&scene).await
    });

    if let Some(expected) = expected {
        // Compare the actual image to the expected baseline. If they are not the same,
        // write the diff image to a temp directory and print the file path
        let result = image_compare::rgba_hybrid_compare(&expected, &actual)
            .expect("Images had different dimensions");
        if result.score != 1.0 {
            let temp_dir = TEMP_DIR.join("vide");
            create_dir_all(&temp_dir).unwrap();
            let diff_path = temp_dir.join(format!("{}_diff.png", test_name));
            let actual_path = temp_dir.join(format!("{}_actual.png", test_name));
            let diff_image = result.image.to_color_map();
            diff_image.save(&diff_path).unwrap();
            actual.save(&actual_path).unwrap();
            panic!(
                "Regression detected. Diff image saved to {}",
                diff_path.display()
            );
        }
    } else {
        // No baseline file exists. Write the actual to disk as the new baseline
        actual.save(&expected_path).unwrap();
    }
}

#[test]
fn simple_quad() {
    assert_no_regressions(
        70,
        70,
        Scene::new()
            .with_clear(Srgba::new(1., 0., 0.5, 1.))
            .with_quad(Quad::new(
                Rect::new(point2!(10., 10.), size2!(50., 50.)),
                Srgba::new(0., 0., 1., 1.),
            )),
    );
}

#[test]
fn simple_text() {
    let mut scene = Scene::new().with_clear(Srgba::new(1., 1., 1., 1.));
    let mut shaper = Shaper::new();
    shaper.push_default(StyleProperty::FontStack(FontStack::Source("monospace")));
    shaper.push_default(StyleProperty::Brush(Srgba::new(0., 0., 0., 1.)));

    for i in 0..20 {
        let font_size = 8. + 2. * i as f32;
        let y = 0.2366 * font_size * font_size - 0.3481 * font_size - 11.1405;

        let layout = shaper.layout_with("Sphinx of black quartz judge my vow.", |builder| {
            builder.push_default(&StyleProperty::FontSize(font_size));
        });

        scene.add_text_layout(&layout, point2!(0., y));
    }

    assert_eq!(scene.resources.fonts.len(), 1);

    assert_no_regressions(1000, 500, scene);
}

#[test]
fn simple_path() {
    let scene = Scene::new().with_path(
        Path::new(point2!(20., 20.))
            .with_fill(Srgba::new(0., 1., 0., 1.))
            .with_stroke(5., Srgba::new(0., 0., 0., 1.))
            .with_line_to(point2!(180., 20.))
            .with_quadratic_bezier_to(point2!(180., 180.), point2!(20., 180.)),
    );

    assert_no_regressions(200, 200, scene);
}

#[test]
fn simple_sprite() {
    let image_file = Assets::get("Leaf.png").unwrap();
    let image = image::load_from_memory(image_file.data.as_ref()).unwrap();
    let texture = Texture::from_image(image);

    let scene =
        Scene::new().with_sprite(Sprite::new(texture, point2!(10., 10.), size2!(100., 100.)));

    assert_no_regressions(120, 120, scene);
}

#[test]
fn simple_blur() {
    let mut scene = Scene::new();
    let mut shaper = Shaper::new();
    shaper.push_default(StyleProperty::FontStack(FontStack::Source("monospace")));
    shaper.push_default(StyleProperty::Brush(Srgba::new(0., 0., 0., 1.)));

    let layout = shaper.layout_with("TestTestTestTestTestTestTestTest", |builder| {
        builder.push_default(&StyleProperty::FontSize(15.));
    });
    for i in 0..20 {
        let bottom = 15. * i as f32;
        scene.add_text_layout(&layout, point2!(0., bottom));
    }

    for x in 0..3 {
        for y in 0..3 {
            scene.add_layer(
                Layer::new()
                    .with_clip(
                        Rect::new(point2!(15, 15), size2!(50, 50)).translate(vec2!(x * 60, y * 60)),
                    )
                    .with_blurred_clear(Srgba::new(0., 1., 0., 0.1), 2.),
            );
        }
    }

    assert_no_regressions(200, 200, scene);
}

#[test]
fn simple_blurred_quad() {
    let mut scene = Scene::new();
    for x in 0..5 {
        for y in 0..5 {
            scene.add_quad(
                Quad::new(
                    Rect::new(
                        point2!(15., 15.) + vec2!(x as f32 * 60., y as f32 * 60.),
                        size2!(50., 50.),
                    ),
                    Srgba::new(x as f32 / 5., y as f32 / 5., 1., 1.),
                )
                .with_corner_radius(x as f32 * 2.)
                .with_edge_blur(y as f32),
            )
        }
    }

    assert_no_regressions(325, 325, scene);
}

#[test]
fn overlapping_quads() {
    let mut scene = Scene::new();
    let colors = [
        Srgba::new(1., 0., 0., 0.5),
        Srgba::new(1., 1., 0., 0.5),
        Srgba::new(0., 1., 0., 0.5),
        Srgba::new(0., 1., 1., 0.5),
        Srgba::new(0., 0., 1., 0.5),
    ];

    for (i, color) in colors.into_iter().enumerate() {
        scene.add_quad(Quad::new(
            Rect::new(
                point2!(10., 10.) + vec2!(i as f32 * 10., i as f32 * 10.),
                size2!(50., 50.),
            ),
            color,
        ));
    }

    assert_no_regressions(110, 110, scene);
}

#[test]
fn swash_modern_ligatures() {
    let mut scene = Scene::new();
    let mut shaper = Shaper::new();

    let layout = shaper.layout_with("a==b a//b a~~b", |builder| {
        builder.push_default(&StyleProperty::FontStack(FontStack::Single(
            FontFamily::Named("Monaspace Krypton Var"),
        )));
        builder.push_default(&StyleProperty::Brush(Srgba::new(0., 0., 0., 1.)));
        builder.push_default(&StyleProperty::FontSize(16.));
        let features = [
            "calt", "ss01", "ss02", "ss03", "ss04", "ss05", "ss06", "ss07", "ss08", "ss09", "liga",
        ];
        builder.push_default(&StyleProperty::FontFeatures(FontSettings::List(
            &features
                .into_iter()
                .map(|feature| (feature, 1).into())
                .collect::<Vec<Setting<u16>>>(),
        )));
    });
    scene.add_text_layout(&layout, point2!(5., 5.));

    assert_no_regressions(200, 30, scene);
}

#[test]
fn text_layout_bounds() {
    let mut scene = Scene::new().with_clear(Srgba::new(1., 1., 1., 1.));
    let mut shaper = Shaper::new();

    let layout = shaper.layout_with("Sphinx of black quartz judge my vow.", |builder| {
        builder.push_default(&StyleProperty::FontStack(FontStack::Source("monospace")));
        builder.push_default(&StyleProperty::Brush(Srgba::new(0., 0., 0., 1.)));
        builder.push_default(&StyleProperty::FontSize(14.0));
    });

    scene.add_quad(Quad::new(
        Rect::new(point2!(10., 10.), size2!(layout.width(), layout.height())),
        Srgba::new(0., 1., 0., 0.5),
    ));
    scene.add_text_layout(&layout, point2!(10., 10.));

    assert_no_regressions(325, 35, scene);
}

#[test]
fn parley_line_breaking_and_font_fallback() {
    let mut scene = Scene::new();
    let mut shaper = Shaper::new();

    let padding = 10.;
    let layout = shaper.layout_within_with(
        "Some text here. Let's make it a bit longer so that line wrapping kicks in 😊. And also some اللغة العربية arabic text.",
        400.,
        |builder| {
            builder.push_default(&StyleProperty::FontStack(FontStack::Source("DejaVu Serif")));
            builder.push_default(&StyleProperty::Brush(Srgba::new(0., 0., 0., 1.)));
            builder.push_default(&StyleProperty::FontSize(24.));
            builder.push_default(&StyleProperty::FontWeight(FontWeight::LIGHT));

            builder.push(&StyleProperty::FontWeight(FontWeight::new(600.)), 0..4);
        });

    let layout_width = layout.width();
    let layout_height = layout.height();
<<<<<<< HEAD
    scene.add_text_layout(layout, point2!(padding, padding));

    assert_no_regressions(
        (layout_width + padding * 2.) as u32,
        (layout_height + padding * 2.) as u32,
        scene,
    );
}

#[test]
fn font_styles() {
    let mut scene = Scene::new();
    let mut shaper = Shaper::new();

    let padding = 10.;
    #[derive(Debug, PartialEq, Eq)]
    struct Expected {
        fullname: String,
        attributes: Attributes,
        synthesis: Synthesis,
    }

    let lines = vec![
        (
            "FiraCode Normal",
            vec![StyleProperty::FontStack(FontStack::Source(
                "FiraCode Nerd Font",
            ))],
            Expected {
                fullname: "FiraCode Nerd Font Reg".into(),
                attributes: Attributes::new(Stretch::NORMAL, Weight::NORMAL, Style::Normal),
                synthesis: Synthesis {
                    vars: vec![],
                    embolden: false,
                    skew: 0.0.into(),
                },
            },
        ),
        (
            "FiraCode (Native) Bold",
            vec![
                StyleProperty::FontStack(FontStack::Source("FiraCode Nerd Font")),
                StyleProperty::FontWeight(FontWeight::BOLD),
            ],
            Expected {
                fullname: "FiraCode Nerd Font Bold".into(),
                attributes: Attributes::new(Stretch::NORMAL, Weight::BOLD, Style::Normal),
                synthesis: Synthesis {
                    vars: vec![],
                    embolden: false,
                    skew: 0.0.into(),
                },
            },
        ),
        (
            "FiraCode (Faux) Italic",
            vec![
                StyleProperty::FontStack(FontStack::Source("FiraCode Nerd Font")),
                StyleProperty::FontStyle(FontStyle::Italic),
            ],
            Expected {
                fullname: "FiraCode Nerd Font Reg".into(),
                attributes: Attributes::new(Stretch::NORMAL, Weight::NORMAL, Style::Normal),
                synthesis: Synthesis {
                    vars: vec![],
                    embolden: false,
                    skew: 14.0.into(),
                },
            },
        ),
        (
            "FiraCode Oblique 5 degrees",
            vec![
                StyleProperty::FontStack(FontStack::Source("FiraCode Nerd Font")),
                StyleProperty::FontStyle(FontStyle::Oblique(Some(5.0))),
            ],
            Expected {
                fullname: "FiraCode Nerd Font Reg".into(),
                attributes: Attributes::new(Stretch::NORMAL, Weight::NORMAL, Style::Normal),
                synthesis: Synthesis {
                    vars: vec![],
                    embolden: false,
                    skew: 5.0.into(),
                },
            },
        ),
        (
            "FiraCode Synthetic Stretch Wide (Buggy)",
            vec![
                StyleProperty::FontStack(FontStack::Source("FiraCode Nerd Font")),
                StyleProperty::FontStretch(FontStretch::EXPANDED),
            ],
            Expected {
                // FIXME: Fontique does not support synthetic stretch
                fullname: "FiraCode Nerd Font Reg".into(),
                attributes: Attributes::new(Stretch::NORMAL, Weight::NORMAL, Style::Normal),
                synthesis: Synthesis {
                    vars: vec![],
                    embolden: false,
                    skew: 0.0.into(),
                },
            },
        ),
        (
            "ProFontWindows Nerd Font",
            vec![StyleProperty::FontStack(FontStack::Source(
                "ProFontWindows Nerd Font",
            ))],
            Expected {
                fullname: "ProFontWindows Nerd Font".into(),
                attributes: Attributes::new(Stretch::NORMAL, Weight::NORMAL, Style::Normal),
                synthesis: Synthesis {
                    vars: vec![],
                    embolden: false,
                    skew: 0.0.into(),
                },
            },
        ),
        (
            "ProFontWindows Nerd Font (Faux) Bold",
            vec![
                StyleProperty::FontStack(FontStack::Source("ProFontWindows Nerd Font")),
                StyleProperty::FontWeight(FontWeight::BOLD),
            ],
            Expected {
                fullname: "ProFontWindows Nerd Font".into(),
                attributes: Attributes::new(Stretch::NORMAL, Weight::NORMAL, Style::Normal),
                synthesis: Synthesis {
                    vars: vec![],
                    embolden: true,
                    skew: 0.0.into(),
                },
            },
        ),
        (
            "CaskaydiaCove Nerd Font Italic",
            vec![
                StyleProperty::FontStack(FontStack::Source("CaskaydiaCove Nerd Font")),
                StyleProperty::FontStyle(FontStyle::Italic),
            ],
            Expected {
                fullname: "CaskaydiaCove NF Italic".into(),
                attributes: Attributes::new(Stretch::NORMAL, Weight::NORMAL, Style::Italic),
                synthesis: Synthesis {
                    vars: vec![],
                    embolden: false,
                    skew: 0.0.into(),
                },
            },
        ),
        (
            "Monaspace Xenon Var",
            vec![StyleProperty::FontStack(FontStack::Source(
                "Monaspace Xenon Var",
            ))],
            Expected {
                fullname: "Monaspace Xenon Var Regular".into(),
                attributes: Attributes::new(Stretch::NORMAL, Weight::NORMAL, Style::Normal),
                synthesis: Synthesis {
                    vars: vec![],
                    embolden: false,
                    skew: 0.0.into(),
                },
            },
        ),
        (
            "Monaspace Xenon Var (Variadic) Bold",
            vec![
                StyleProperty::FontStack(FontStack::Source("Monaspace Xenon Var")),
                StyleProperty::FontWeight(FontWeight::BOLD),
            ],
            Expected {
                fullname: "Monaspace Xenon Var Regular".into(),
                attributes: Attributes::new(Stretch::NORMAL, Weight::NORMAL, Style::Normal),
                synthesis: Synthesis {
                    vars: vec![crate::Setting {
                        tag: WGHT,
                        value: swash::Weight::BOLD.0.into(),
                    }],
                    embolden: false,
                    skew: 0.0.into(),
                },
            },
        ),
        (
            "Monaspace Xenon Var (Variadic) Italic (Buggy)",
            vec![
                StyleProperty::FontStack(FontStack::Source("Monaspace Xenon Var")),
                StyleProperty::FontStyle(FontStyle::Italic),
            ],
            Expected {
                fullname: "Monaspace Xenon Var Regular".into(),
                attributes: Attributes::new(Stretch::NORMAL, Weight::NORMAL, Style::Normal),
                synthesis: Synthesis {
                    vars: vec![crate::Setting {
                        tag: SLNT,
                        // FIXME: This should be -11
                        // See: https://github.com/linebender/parley/issues/94
                        value: (14.0).into(),
                    }],
                    embolden: false,
                    skew: 0.0.into(),
                },
            },
        ),
        (
            "Monaspace Xenon Var Oblique -10 degrees",
            vec![
                StyleProperty::FontStack(FontStack::Source("Monaspace Xenon Var")),
                StyleProperty::FontStyle(FontStyle::Oblique(Some(-10.0))),
            ],
            Expected {
                fullname: "Monaspace Xenon Var Regular".into(),
                attributes: Attributes::new(Stretch::NORMAL, Weight::NORMAL, Style::Normal),
                synthesis: Synthesis {
                    vars: vec![crate::Setting {
                        tag: SLNT,
                        value: (-10.0).into(),
                    }],
                    embolden: false,
                    skew: 0.0.into(),
                },
            },
        ),
        (
            "Monaspace Xenon Var Oblique 5 degreees = no italic",
            vec![
                StyleProperty::FontStack(FontStack::Source("Monaspace Xenon Var")),
                StyleProperty::FontStyle(FontStyle::Oblique(Some(-5.0))),
            ],
            Expected {
                fullname: "Monaspace Xenon Var Regular".into(),
                attributes: Attributes::new(Stretch::NORMAL, Weight::NORMAL, Style::Normal),
                synthesis: Synthesis {
                    vars: vec![crate::Setting {
                        tag: SLNT,
                        value: (-5.0).into(),
                    }],
                    embolden: false,
                    skew: 0.0.into(),
                },
            },
        ),
        (
            "Monaspace Xenon Var Stretch=113 Weight = 637, Oblique -8 degrees",
            vec![
                StyleProperty::FontStack(FontStack::Source("Monaspace Xenon Var")),
                StyleProperty::FontWeight(FontWeight::new(637.0)),
                StyleProperty::FontStyle(FontStyle::Oblique(Some(-8.0))),
                StyleProperty::FontStretch(FontStretch::from_percentage(113.0)),
            ],
            Expected {
                fullname: "Monaspace Xenon Var Regular".into(),
                attributes: Attributes::new(Stretch::NORMAL, Weight::NORMAL, Style::Normal),
                synthesis: Synthesis {
                    vars: vec![
                        crate::Setting {
                            tag: WDTH,
                            value: 113.0.into(),
                        },
                        crate::Setting {
                            tag: WGHT,
                            value: 637.0.into(),
                        },
                        crate::Setting {
                            tag: SLNT,
                            value: (-8.0).into(),
                        },
                    ],
                    embolden: false,
                    skew: 0.0.into(),
                },
            },
        ),
        (
            "Noto Serif Normal",
            vec![StyleProperty::FontStack(FontStack::Source(
                "NotoSerif Nerd Font",
            ))],
            Expected {
                fullname: "NotoSerif NF Reg".into(),
                attributes: Attributes::new(Stretch::NORMAL, Weight::NORMAL, Style::Normal),
                synthesis: Synthesis {
                    vars: vec![],
                    embolden: false,
                    skew: 0.0.into(),
                },
            },
        ),
        (
            "Noto Serif Bold",
            vec![
                StyleProperty::FontStack(FontStack::Source("NotoSerif Nerd Font")),
                StyleProperty::FontWeight(FontWeight::BOLD),
            ],
            Expected {
                fullname: "NotoSerif NF Bold".into(),
                attributes: Attributes::new(Stretch::NORMAL, Weight::BOLD, Style::Normal),
                synthesis: Synthesis {
                    vars: vec![],
                    embolden: false,
                    skew: 0.0.into(),
                },
            },
        ),
        (
            "Noto Serif Condensed",
            vec![
                StyleProperty::FontStack(FontStack::Source("NotoSerif Nerd Font")),
                StyleProperty::FontStretch(FontStretch::CONDENSED),
            ],
            Expected {
                fullname: "NotoSerif NF Cond Reg".into(),
                attributes: Attributes::new(Stretch::CONDENSED, Weight::NORMAL, Style::Normal),
                synthesis: Synthesis {
                    vars: vec![],
                    embolden: false,
                    skew: 0.0.into(),
                },
            },
        ),
        (
            "Noto Serif Bold Condensed",
            vec![
                StyleProperty::FontStack(FontStack::Source("NotoSerif Nerd Font")),
                StyleProperty::FontWeight(FontWeight::BOLD),
                StyleProperty::FontStretch(FontStretch::CONDENSED),
            ],
            Expected {
                fullname: "NotoSerif NF Cond Bold".into(),
                attributes: Attributes::new(Stretch::CONDENSED, Weight::BOLD, Style::Normal),
                synthesis: Synthesis {
                    vars: vec![],
                    embolden: false,
                    skew: 0.0.into(),
                },
            },
        ),
        (
            "Noto Serif Italic",
            vec![
                StyleProperty::FontStack(FontStack::Source("NotoSerif Nerd Font")),
                StyleProperty::FontStyle(FontStyle::Italic),
            ],
            Expected {
                fullname: "NotoSerif NF Italic".into(),
                attributes: Attributes::new(Stretch::NORMAL, Weight::NORMAL, Style::Italic),
                synthesis: Synthesis {
                    vars: vec![],
                    embolden: false,
                    skew: 0.0.into(),
                },
            },
        ),
        (
            "Noto Serif Bold Condensed Italic",
            vec![
                StyleProperty::FontStack(FontStack::Source("NotoSerif Nerd Font")),
                StyleProperty::FontWeight(FontWeight::BOLD),
                StyleProperty::FontStretch(FontStretch::CONDENSED),
                StyleProperty::FontStyle(FontStyle::Italic),
            ],
            Expected {
                fullname: "NotoSerif NF Cond Bold Italic".into(),
                attributes: Attributes::new(Stretch::CONDENSED, Weight::BOLD, Style::Italic),
                synthesis: Synthesis {
                    vars: vec![],
                    embolden: false,
                    skew: 0.0.into(),
                },
            },
        ),
    ];
    let layout = shaper.layout_within_with(
        &lines
            .iter()
            .map(|line| line.0)
            .collect::<Vec<_>>()
            .join("\n"),
        800.,
        |builder| {
            builder.push_default(&StyleProperty::Brush(Srgba::new(0., 0., 0., 1.)));
            builder.push_default(&StyleProperty::FontSize(16.));
            let mut start = 0;
            for line in &lines {
                let line_len = line.0.len();
                let range = start..start + line_len;
                for prop in &line.1 {
                    builder.push(prop, range.clone());
                }
                start += line_len + 1;
            }
        },
    );

    let layout_width = layout.width();
    let layout_height = layout.height();
    scene.add_text_layout(layout, point2!(padding, padding));

    let current_layer = scene.layer();
    assert_eq!(
        current_layer
            .contents
            .primitives
            .last()
            .unwrap()
            .as_glyph_run_vec()
            .unwrap()
            .len(),
        lines.len()
    );
    for (index, line) in lines.iter().enumerate() {
        let glyph_runs = current_layer
            .contents
            .primitives
            .last()
            .unwrap()
            .as_glyph_run_vec()
            .unwrap();
        let glyph_run = &glyph_runs[index];
        let font = scene.resources.fonts.get(&glyph_run.font_id).unwrap();
        let font_ref = font.as_swash_font_ref(glyph_run.font_index).unwrap();
        let fullname = font_ref
            .localized_strings()
            .find_by_id(swash::StringId::Full, None)
            .map_or("".into(), |str| str.chars().collect::<String>());
        let attributes = font_ref.attributes();
        let synthesis = glyph_run.synthesis.clone();
        let actual = Expected {
            fullname,
            attributes,
            synthesis,
        };
        assert_eq!(line.2, actual, "line number {index}");
    }
=======
    scene.add_text_layout(&layout, point2!(padding, padding));
>>>>>>> 44b8d496

    assert_no_regressions(
        (layout_width + padding * 2.) as u32,
        (layout_height + padding * 2.) as u32,
        scene,
    );
}

#[test]
fn complex_mask_clips_properly() {
    let mut scene = Scene::new();

    let colors = [
        Srgba::new(1., 0., 0., 0.5),
        Srgba::new(1., 1., 0., 0.5),
        Srgba::new(0., 1., 0., 0.5),
        Srgba::new(0., 1., 1., 0.5),
        Srgba::new(0., 0., 1., 0.5),
    ];

    for (i, color) in colors.into_iter().enumerate() {
        scene.add_quad(Quad::new(
            Rect::new(
                point2!(10., 10.) + vec2!(i as f32 * 20., i as f32 * 20.),
                size2!(100., 100.),
            ),
            color,
        ));
    }

    let mut mask_layer = Layer::new();
    let mut shaper = Shaper::new();
    shaper.push_default(StyleProperty::FontStack(FontStack::Source("monospace")));
    shaper.push_default(StyleProperty::Brush(Srgba::new(0., 0., 0., 1.)));

    let layout = shaper.layout_with("TestTestTestTestTestTestTestTest", |builder| {
        builder.push_default(&StyleProperty::FontSize(20.));
    });
    for i in 0..20 {
        let bottom = 20. * i as f32;
        mask_layer.add_text_layout(&mut scene.resources, &layout, point2!(0., bottom));
    }

    scene.set_mask(mask_layer);

    assert_no_regressions(210, 210, scene);
}

#[test]
fn multiple_path_layers() {
    let mut scene = Scene::new();

    scene.add_path(
        Path::new(point2!(20., 20.))
            .with_fill(Srgba::new(0., 1., 0., 1.))
            .with_stroke(5., Srgba::new(0., 0., 0., 1.))
            .with_line_to(point2!(180., 20.))
            .with_quadratic_bezier_to(point2!(180., 180.), point2!(20., 180.)),
    );

    scene.add_layer(Layer::new().with_clear(Srgba::new(0., 0., 0., 0.)));

    scene.add_path(
        Path::new(point2!(20., 20.))
            .with_fill(Srgba::new(1., 0., 0., 1.))
            .with_stroke(5., Srgba::new(0., 0., 0., 1.))
            .with_quadratic_bezier_to(point2!(180., 20.), point2!(180., 180.))
            .with_line_to(point2!(20., 180.)),
    );

    assert_no_regressions(200, 200, scene);
}

#[test]
fn open_paths() {
    let mut scene = Scene::new();

    for i in 0..10 {
        scene.add_path(
            Path::new_line(5., Srgba::new(0., 0., 0., 1.), point2!(20., 20.))
                .with_quadratic_bezier_to(point2!(20. + i as f32 * 30., 100.), point2!(20., 180.)),
        );
    }
    assert_no_regressions(200, 200, scene);
}

#[test]
fn simple_mask() {
    let mut scene = Scene::new();

    let mut shaper = Shaper::new();
    shaper.push_default(StyleProperty::FontStack(FontStack::Source("monospace")));
    shaper.push_default(StyleProperty::Brush(Srgba::new(0., 0., 0., 1.)));

    let layout = shaper.layout_with("TestTestTestTestTestTestTestTest", |builder| {
        builder.push_default(&StyleProperty::FontSize(15.));
    });
    for i in 0..20 {
        let bottom = 15. * i as f32;
        scene.add_text_layout(&layout, point2!(0., bottom));
    }

    // Triangle path to mask
    let mut mask_layer = Layer::new();
    mask_layer.add_path(
        Path::new(point2!(100., 10.))
            .with_fill(Srgba::new(0., 0., 0., 1.))
            .with_line_to(point2!(190., 190.))
            .with_line_to(point2!(10., 190.)),
    );
    scene.set_mask(mask_layer);

    assert_no_regressions(200, 200, scene);
}

#[test]
fn clipped_clears() {
    assert_no_regressions(
        80,
        80,
        Scene::new()
            .with_clear(Srgba::new(0., 1., 0., 1.))
            .with_layer(
                Layer::new()
                    .with_clip(Rect::new(point2!(15, 15), size2!(50, 50)))
                    .with_clear(Srgba::new(0., 0., 1., 1.)),
            ),
    );
}<|MERGE_RESOLUTION|>--- conflicted
+++ resolved
@@ -285,445 +285,7 @@
 
     let layout_width = layout.width();
     let layout_height = layout.height();
-<<<<<<< HEAD
-    scene.add_text_layout(layout, point2!(padding, padding));
-
-    assert_no_regressions(
-        (layout_width + padding * 2.) as u32,
-        (layout_height + padding * 2.) as u32,
-        scene,
-    );
-}
-
-#[test]
-fn font_styles() {
-    let mut scene = Scene::new();
-    let mut shaper = Shaper::new();
-
-    let padding = 10.;
-    #[derive(Debug, PartialEq, Eq)]
-    struct Expected {
-        fullname: String,
-        attributes: Attributes,
-        synthesis: Synthesis,
-    }
-
-    let lines = vec![
-        (
-            "FiraCode Normal",
-            vec![StyleProperty::FontStack(FontStack::Source(
-                "FiraCode Nerd Font",
-            ))],
-            Expected {
-                fullname: "FiraCode Nerd Font Reg".into(),
-                attributes: Attributes::new(Stretch::NORMAL, Weight::NORMAL, Style::Normal),
-                synthesis: Synthesis {
-                    vars: vec![],
-                    embolden: false,
-                    skew: 0.0.into(),
-                },
-            },
-        ),
-        (
-            "FiraCode (Native) Bold",
-            vec![
-                StyleProperty::FontStack(FontStack::Source("FiraCode Nerd Font")),
-                StyleProperty::FontWeight(FontWeight::BOLD),
-            ],
-            Expected {
-                fullname: "FiraCode Nerd Font Bold".into(),
-                attributes: Attributes::new(Stretch::NORMAL, Weight::BOLD, Style::Normal),
-                synthesis: Synthesis {
-                    vars: vec![],
-                    embolden: false,
-                    skew: 0.0.into(),
-                },
-            },
-        ),
-        (
-            "FiraCode (Faux) Italic",
-            vec![
-                StyleProperty::FontStack(FontStack::Source("FiraCode Nerd Font")),
-                StyleProperty::FontStyle(FontStyle::Italic),
-            ],
-            Expected {
-                fullname: "FiraCode Nerd Font Reg".into(),
-                attributes: Attributes::new(Stretch::NORMAL, Weight::NORMAL, Style::Normal),
-                synthesis: Synthesis {
-                    vars: vec![],
-                    embolden: false,
-                    skew: 14.0.into(),
-                },
-            },
-        ),
-        (
-            "FiraCode Oblique 5 degrees",
-            vec![
-                StyleProperty::FontStack(FontStack::Source("FiraCode Nerd Font")),
-                StyleProperty::FontStyle(FontStyle::Oblique(Some(5.0))),
-            ],
-            Expected {
-                fullname: "FiraCode Nerd Font Reg".into(),
-                attributes: Attributes::new(Stretch::NORMAL, Weight::NORMAL, Style::Normal),
-                synthesis: Synthesis {
-                    vars: vec![],
-                    embolden: false,
-                    skew: 5.0.into(),
-                },
-            },
-        ),
-        (
-            "FiraCode Synthetic Stretch Wide (Buggy)",
-            vec![
-                StyleProperty::FontStack(FontStack::Source("FiraCode Nerd Font")),
-                StyleProperty::FontStretch(FontStretch::EXPANDED),
-            ],
-            Expected {
-                // FIXME: Fontique does not support synthetic stretch
-                fullname: "FiraCode Nerd Font Reg".into(),
-                attributes: Attributes::new(Stretch::NORMAL, Weight::NORMAL, Style::Normal),
-                synthesis: Synthesis {
-                    vars: vec![],
-                    embolden: false,
-                    skew: 0.0.into(),
-                },
-            },
-        ),
-        (
-            "ProFontWindows Nerd Font",
-            vec![StyleProperty::FontStack(FontStack::Source(
-                "ProFontWindows Nerd Font",
-            ))],
-            Expected {
-                fullname: "ProFontWindows Nerd Font".into(),
-                attributes: Attributes::new(Stretch::NORMAL, Weight::NORMAL, Style::Normal),
-                synthesis: Synthesis {
-                    vars: vec![],
-                    embolden: false,
-                    skew: 0.0.into(),
-                },
-            },
-        ),
-        (
-            "ProFontWindows Nerd Font (Faux) Bold",
-            vec![
-                StyleProperty::FontStack(FontStack::Source("ProFontWindows Nerd Font")),
-                StyleProperty::FontWeight(FontWeight::BOLD),
-            ],
-            Expected {
-                fullname: "ProFontWindows Nerd Font".into(),
-                attributes: Attributes::new(Stretch::NORMAL, Weight::NORMAL, Style::Normal),
-                synthesis: Synthesis {
-                    vars: vec![],
-                    embolden: true,
-                    skew: 0.0.into(),
-                },
-            },
-        ),
-        (
-            "CaskaydiaCove Nerd Font Italic",
-            vec![
-                StyleProperty::FontStack(FontStack::Source("CaskaydiaCove Nerd Font")),
-                StyleProperty::FontStyle(FontStyle::Italic),
-            ],
-            Expected {
-                fullname: "CaskaydiaCove NF Italic".into(),
-                attributes: Attributes::new(Stretch::NORMAL, Weight::NORMAL, Style::Italic),
-                synthesis: Synthesis {
-                    vars: vec![],
-                    embolden: false,
-                    skew: 0.0.into(),
-                },
-            },
-        ),
-        (
-            "Monaspace Xenon Var",
-            vec![StyleProperty::FontStack(FontStack::Source(
-                "Monaspace Xenon Var",
-            ))],
-            Expected {
-                fullname: "Monaspace Xenon Var Regular".into(),
-                attributes: Attributes::new(Stretch::NORMAL, Weight::NORMAL, Style::Normal),
-                synthesis: Synthesis {
-                    vars: vec![],
-                    embolden: false,
-                    skew: 0.0.into(),
-                },
-            },
-        ),
-        (
-            "Monaspace Xenon Var (Variadic) Bold",
-            vec![
-                StyleProperty::FontStack(FontStack::Source("Monaspace Xenon Var")),
-                StyleProperty::FontWeight(FontWeight::BOLD),
-            ],
-            Expected {
-                fullname: "Monaspace Xenon Var Regular".into(),
-                attributes: Attributes::new(Stretch::NORMAL, Weight::NORMAL, Style::Normal),
-                synthesis: Synthesis {
-                    vars: vec![crate::Setting {
-                        tag: WGHT,
-                        value: swash::Weight::BOLD.0.into(),
-                    }],
-                    embolden: false,
-                    skew: 0.0.into(),
-                },
-            },
-        ),
-        (
-            "Monaspace Xenon Var (Variadic) Italic (Buggy)",
-            vec![
-                StyleProperty::FontStack(FontStack::Source("Monaspace Xenon Var")),
-                StyleProperty::FontStyle(FontStyle::Italic),
-            ],
-            Expected {
-                fullname: "Monaspace Xenon Var Regular".into(),
-                attributes: Attributes::new(Stretch::NORMAL, Weight::NORMAL, Style::Normal),
-                synthesis: Synthesis {
-                    vars: vec![crate::Setting {
-                        tag: SLNT,
-                        // FIXME: This should be -11
-                        // See: https://github.com/linebender/parley/issues/94
-                        value: (14.0).into(),
-                    }],
-                    embolden: false,
-                    skew: 0.0.into(),
-                },
-            },
-        ),
-        (
-            "Monaspace Xenon Var Oblique -10 degrees",
-            vec![
-                StyleProperty::FontStack(FontStack::Source("Monaspace Xenon Var")),
-                StyleProperty::FontStyle(FontStyle::Oblique(Some(-10.0))),
-            ],
-            Expected {
-                fullname: "Monaspace Xenon Var Regular".into(),
-                attributes: Attributes::new(Stretch::NORMAL, Weight::NORMAL, Style::Normal),
-                synthesis: Synthesis {
-                    vars: vec![crate::Setting {
-                        tag: SLNT,
-                        value: (-10.0).into(),
-                    }],
-                    embolden: false,
-                    skew: 0.0.into(),
-                },
-            },
-        ),
-        (
-            "Monaspace Xenon Var Oblique 5 degreees = no italic",
-            vec![
-                StyleProperty::FontStack(FontStack::Source("Monaspace Xenon Var")),
-                StyleProperty::FontStyle(FontStyle::Oblique(Some(-5.0))),
-            ],
-            Expected {
-                fullname: "Monaspace Xenon Var Regular".into(),
-                attributes: Attributes::new(Stretch::NORMAL, Weight::NORMAL, Style::Normal),
-                synthesis: Synthesis {
-                    vars: vec![crate::Setting {
-                        tag: SLNT,
-                        value: (-5.0).into(),
-                    }],
-                    embolden: false,
-                    skew: 0.0.into(),
-                },
-            },
-        ),
-        (
-            "Monaspace Xenon Var Stretch=113 Weight = 637, Oblique -8 degrees",
-            vec![
-                StyleProperty::FontStack(FontStack::Source("Monaspace Xenon Var")),
-                StyleProperty::FontWeight(FontWeight::new(637.0)),
-                StyleProperty::FontStyle(FontStyle::Oblique(Some(-8.0))),
-                StyleProperty::FontStretch(FontStretch::from_percentage(113.0)),
-            ],
-            Expected {
-                fullname: "Monaspace Xenon Var Regular".into(),
-                attributes: Attributes::new(Stretch::NORMAL, Weight::NORMAL, Style::Normal),
-                synthesis: Synthesis {
-                    vars: vec![
-                        crate::Setting {
-                            tag: WDTH,
-                            value: 113.0.into(),
-                        },
-                        crate::Setting {
-                            tag: WGHT,
-                            value: 637.0.into(),
-                        },
-                        crate::Setting {
-                            tag: SLNT,
-                            value: (-8.0).into(),
-                        },
-                    ],
-                    embolden: false,
-                    skew: 0.0.into(),
-                },
-            },
-        ),
-        (
-            "Noto Serif Normal",
-            vec![StyleProperty::FontStack(FontStack::Source(
-                "NotoSerif Nerd Font",
-            ))],
-            Expected {
-                fullname: "NotoSerif NF Reg".into(),
-                attributes: Attributes::new(Stretch::NORMAL, Weight::NORMAL, Style::Normal),
-                synthesis: Synthesis {
-                    vars: vec![],
-                    embolden: false,
-                    skew: 0.0.into(),
-                },
-            },
-        ),
-        (
-            "Noto Serif Bold",
-            vec![
-                StyleProperty::FontStack(FontStack::Source("NotoSerif Nerd Font")),
-                StyleProperty::FontWeight(FontWeight::BOLD),
-            ],
-            Expected {
-                fullname: "NotoSerif NF Bold".into(),
-                attributes: Attributes::new(Stretch::NORMAL, Weight::BOLD, Style::Normal),
-                synthesis: Synthesis {
-                    vars: vec![],
-                    embolden: false,
-                    skew: 0.0.into(),
-                },
-            },
-        ),
-        (
-            "Noto Serif Condensed",
-            vec![
-                StyleProperty::FontStack(FontStack::Source("NotoSerif Nerd Font")),
-                StyleProperty::FontStretch(FontStretch::CONDENSED),
-            ],
-            Expected {
-                fullname: "NotoSerif NF Cond Reg".into(),
-                attributes: Attributes::new(Stretch::CONDENSED, Weight::NORMAL, Style::Normal),
-                synthesis: Synthesis {
-                    vars: vec![],
-                    embolden: false,
-                    skew: 0.0.into(),
-                },
-            },
-        ),
-        (
-            "Noto Serif Bold Condensed",
-            vec![
-                StyleProperty::FontStack(FontStack::Source("NotoSerif Nerd Font")),
-                StyleProperty::FontWeight(FontWeight::BOLD),
-                StyleProperty::FontStretch(FontStretch::CONDENSED),
-            ],
-            Expected {
-                fullname: "NotoSerif NF Cond Bold".into(),
-                attributes: Attributes::new(Stretch::CONDENSED, Weight::BOLD, Style::Normal),
-                synthesis: Synthesis {
-                    vars: vec![],
-                    embolden: false,
-                    skew: 0.0.into(),
-                },
-            },
-        ),
-        (
-            "Noto Serif Italic",
-            vec![
-                StyleProperty::FontStack(FontStack::Source("NotoSerif Nerd Font")),
-                StyleProperty::FontStyle(FontStyle::Italic),
-            ],
-            Expected {
-                fullname: "NotoSerif NF Italic".into(),
-                attributes: Attributes::new(Stretch::NORMAL, Weight::NORMAL, Style::Italic),
-                synthesis: Synthesis {
-                    vars: vec![],
-                    embolden: false,
-                    skew: 0.0.into(),
-                },
-            },
-        ),
-        (
-            "Noto Serif Bold Condensed Italic",
-            vec![
-                StyleProperty::FontStack(FontStack::Source("NotoSerif Nerd Font")),
-                StyleProperty::FontWeight(FontWeight::BOLD),
-                StyleProperty::FontStretch(FontStretch::CONDENSED),
-                StyleProperty::FontStyle(FontStyle::Italic),
-            ],
-            Expected {
-                fullname: "NotoSerif NF Cond Bold Italic".into(),
-                attributes: Attributes::new(Stretch::CONDENSED, Weight::BOLD, Style::Italic),
-                synthesis: Synthesis {
-                    vars: vec![],
-                    embolden: false,
-                    skew: 0.0.into(),
-                },
-            },
-        ),
-    ];
-    let layout = shaper.layout_within_with(
-        &lines
-            .iter()
-            .map(|line| line.0)
-            .collect::<Vec<_>>()
-            .join("\n"),
-        800.,
-        |builder| {
-            builder.push_default(&StyleProperty::Brush(Srgba::new(0., 0., 0., 1.)));
-            builder.push_default(&StyleProperty::FontSize(16.));
-            let mut start = 0;
-            for line in &lines {
-                let line_len = line.0.len();
-                let range = start..start + line_len;
-                for prop in &line.1 {
-                    builder.push(prop, range.clone());
-                }
-                start += line_len + 1;
-            }
-        },
-    );
-
-    let layout_width = layout.width();
-    let layout_height = layout.height();
-    scene.add_text_layout(layout, point2!(padding, padding));
-
-    let current_layer = scene.layer();
-    assert_eq!(
-        current_layer
-            .contents
-            .primitives
-            .last()
-            .unwrap()
-            .as_glyph_run_vec()
-            .unwrap()
-            .len(),
-        lines.len()
-    );
-    for (index, line) in lines.iter().enumerate() {
-        let glyph_runs = current_layer
-            .contents
-            .primitives
-            .last()
-            .unwrap()
-            .as_glyph_run_vec()
-            .unwrap();
-        let glyph_run = &glyph_runs[index];
-        let font = scene.resources.fonts.get(&glyph_run.font_id).unwrap();
-        let font_ref = font.as_swash_font_ref(glyph_run.font_index).unwrap();
-        let fullname = font_ref
-            .localized_strings()
-            .find_by_id(swash::StringId::Full, None)
-            .map_or("".into(), |str| str.chars().collect::<String>());
-        let attributes = font_ref.attributes();
-        let synthesis = glyph_run.synthesis.clone();
-        let actual = Expected {
-            fullname,
-            attributes,
-            synthesis,
-        };
-        assert_eq!(line.2, actual, "line number {index}");
-    }
-=======
     scene.add_text_layout(&layout, point2!(padding, padding));
->>>>>>> 44b8d496
 
     assert_no_regressions(
         (layout_width + padding * 2.) as u32,
